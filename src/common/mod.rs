--- conflicted
+++ resolved
@@ -1,29 +1,3 @@
-use super::{
-    core::{
-        sys::system::ExecutionError,
-        types::{graph::OperationError, transaction::SignatureError},
-    },
-    p2p::client::{CommunicationError, ConstructionError},
-};
-
 pub mod address; // Export the address types & utilities module
 pub mod fink; // Export the fink unit conversion utilities module
-pub mod io; // Export the io definitions module
-<<<<<<< HEAD
-
-/// A generic all-purpose SummerCash error.
-#[derive(Debug, Fail)]
-pub enum Error {
-    #[fail(display = "a communication error occurred: {}", error)]
-    CommunicationError { error: CommunicationError },
-    #[fail(display = "an execution error occurred: {}", error)]
-    ExecutionError { error: ExecutionError },
-    #[fail(display = "an operation error occurred: {}", error)]
-    OperationError { error: OperationError },
-    #[fail(display = "a signature error occurred: {}", error)]
-    SignatureError { error: SignatureError },
-    #[fail(display = "a construction error occurred: {}", error)]
-    ConstructionError { error: ConstructionError },
-}
-=======
->>>>>>> f74e355a
+pub mod io; // Export the io definitions module