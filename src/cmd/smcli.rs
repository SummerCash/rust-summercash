/// SMCli is the SummerCash command-line interface.
extern crate clap;
#[macro_use]
extern crate log;
use clap::Clap;

use summercash::{
    crypto::hash::Hash,
    p2p::rpc::{accounts, dag},
};

use std::clone::Clone;

/// The SummerCash command-line interface.
#[derive(Clap)]
#[clap(version = "1.0", author = "Dowland A.")]
struct Opts {
    /// Print debug info
    #[clap(short = "d", long = "debug")]
    debug: bool,

    /// Prevents any non-critical information from being printed to the console
    #[clap(short = "s", long = "silent")]
    silent: bool,

    /// Changes the directory that node data will be stored in
    #[clap(long = "data-dir", default_value = "data")]
    data_dir: String,

    /// Signals to the SummerCash command-line utility that it should connect to the given node.
    #[clap(
        short = "r",
        long = "remote-host-url",
        default_value = "http://127.0.0.1:8080"
    )]
    rpc_host_url: String,

    #[clap(subcommand)]
    subcmd: SubCommand,
}

#[derive(Clap, Clone)]
enum SubCommand {
    /// Creates a new SummerCash object of a given type.
    #[clap(name = "create")]
    Create(Create),

    /// Gets a SummerCash object of a given type.
    #[clap(name = "get")]
    Get(Get),

    /// Locks a SummerCash object of a given type.
    #[clap(name = "lock")]
    Lock(Lock),

    /// Unlocks a SummerCash object of a given type.
    #[clap(name = "unlock")]
    Unlock(Unlock),

    /// Deletes a SummerCash object of a given type.
    #[clap(name = "delete")]
    Delete(Delete),

    /// Gets a list of SummerCash objects of a given type.
    #[clap(name = "list")]
    List(List),
}

#[derive(Clap, Clone)]
enum Create {
    /// Creates a new account.
    Account,
<<<<<<< HEAD

    /// Creates a new transaction.
    Transaction(Transaction),
=======
>>>>>>> e8085b19
}

#[derive(Clap, Clone)]
enum Get {
    /// Gets a particular account with the given address.
    Account(Account),

    /// Gets the balance of a particular account.
    Balance(Account),

    /// Gets a list of nodes contained in the working dag.
    Dag(UnitDag),
}

#[derive(Clap, Clone)]
enum Lock {
    /// Locks a particular account with the given address.
    Account(CryptoAccount),
}

#[derive(Clap, Clone)]
enum Unlock {
    /// Unlocks a particular account with the given address.
    Account(CryptoAccount),
}

#[derive(Clap, Clone)]
enum Delete {
    /// Deletes an account with the given address.
    Account(Account),
}

#[derive(Clap, Clone)]
enum List {
    /// Gets a list of accounts stored on the disk.
    Accounts(UnitAccount),

    /// Gets a list of transactions stored in the working DAG.
    Transactions(UnitTransaction),
}

#[derive(Clap, Clone)]
struct Account {
    /// The address of the account
    address: String,
}

#[derive(Clap, Clone)]
struct CryptoAccount {
    /// The address of the account
    address: String,

    /// The encryption / decryption key used to unlock or lock the account
    key: String,
}

#[derive(Clap, Clone)]
struct UnitAccount {}

#[derive(Clap, Clone)]
struct UnitDag {}

#[derive(Clap, Clone)]
struct UnitTransaction {}

#[tokio::main]
async fn main() -> Result<(), failure::Error> {
    // Get the options that the user passed to the program
    let opts: Opts = use_options(Opts::parse())?;

    match opts.subcmd.clone() {
        SubCommand::Create(c) => create(opts, c).await,
        SubCommand::Get(c) => get(opts, c).await,
        SubCommand::Lock(l) => lock(opts, l).await,
        SubCommand::Unlock(u) => unlock(opts, u).await,
        SubCommand::Delete(d) => delete(opts, d).await,
        SubCommand::List(l) => list(opts, l).await,
    }
}

/// Creates the object from the given options.
async fn create(opts: Opts, c: Create) -> Result<(), failure::Error> {
    match c {
        Create::Account => {
            // Make a client for the accounts API
            let client = accounts::Client::new(&opts.rpc_host_url);

            // Generate the account
            match client.generate(&opts.data_dir).await {
                Ok(acc) => info!("Successfully generated account: {}", acc),
                Err(e) => error!("Failed to generate account: {}", e),
            }
        }
<<<<<<< HEAD
        Create::Transaction(transaction) => {
            // Make a client for the DAG API
            let client = dag::Client::new(&opts.rpc_host_url);

            // Generate the account
            match client
                .create_tx(
                    transaction.sender,
                    transaction.recipient,
                    transaction.value,
                    transaction.payload,
                )
                .await
            {
                Ok(tx) => info!(
                    "Successfully created transaction (use publish command to add to DAG): {}",
                    tx
                ),
                Err(e) => error!("Failed to create transaction: {}", e),
            }
        }
=======
>>>>>>> e8085b19
    };

    Ok(())
}

/// Gets the object with matching criteria.
async fn get(opts: Opts, g: Get) -> Result<(), failure::Error> {
    match g {
        Get::Account(acc) => {
            // Make a client for the accounts API
            let client = accounts::Client::new(&opts.rpc_host_url);

            // Get the account
            match client
                .get(Hash::from(acc.address.as_ref()), &opts.data_dir)
                .await
            {
                Ok(acc) => info!("Found account: {}", acc),
                Err(e) => error!("Failed to load the account: {}", e),
            }
        }
        Get::Balance(acc) => {
            // Make a client for the accounts API
            let client = accounts::Client::new(&opts.rpc_host_url);

            // Get the account
            match client.balance(Hash::from(acc.address.as_ref())).await {
                Ok(balance) => info!(
                    "Balance: {} SMC",
                    summercash::common::fink::convert_finks_to_smc(balance),
                ),
                Err(e) => error!("Failed to calculate the account's balance: {}", e),
            }
        }
        Get::Dag(_) => {
            // Make a client for the DAG API
            let client = dag::Client::new(&opts.rpc_host_url);

            match client.get().await {
                Ok(nodes) => {
                    info!("Loaded the DAG successfully!");

                    // Print out each of the nodes
                    for node in nodes {
                        println!("{}", serde_json::to_string_pretty(&node)?);
                    }
                }
                Err(e) => error!("Failed to load the DAG: {}", e),
            }
        }
    };

    Ok(())
}

/// Locks the object with matching constraints.
async fn lock(opts: Opts, l: Lock) -> Result<(), failure::Error> {
    match l {
        Lock::Account(acc) => {
            // Make a client for the accounts API
            let client = accounts::Client::new(&opts.rpc_host_url);

            // Lock the account
            match client
                .lock(Hash::from(acc.address.as_ref()), &acc.key, &opts.data_dir)
                .await
            {
                Ok(_) => info!("Locked account '{}' successfully", acc.address),
                Err(e) => error!("Failed to lock the account: {}", e),
            }
        }
    };

    Ok(())
}

/// Locks the object with matching constraints.
async fn unlock(opts: Opts, u: Unlock) -> Result<(), failure::Error> {
    match u {
        Unlock::Account(acc) => {
            // Make a client for the accounts API
            let client = accounts::Client::new(&opts.rpc_host_url);

            // Lock the account
            match client
                .unlock(Hash::from(acc.address.as_ref()), &acc.key, &opts.data_dir)
                .await
            {
                Ok(acc) => info!("Unlocked account successfully: {}", acc),
                Err(e) => error!("Failed to lock the account: {}", e),
            }
        }
    };

    Ok(())
}

/// Deletes the object with matching constraints.
async fn delete(opts: Opts, d: Delete) -> Result<(), failure::Error> {
    match d {
        Delete::Account(acc) => {
            // Make a client for the accounts API
            let client = accounts::Client::new(&opts.rpc_host_url);

            // Delete the account
            match client
                .delete(Hash::from(acc.address.as_ref()), &opts.data_dir)
                .await
            {
                Ok(_) => info!("Deleted account '{}' successfully", acc.address),
                Err(e) => error!("Failed to delete account '{}': {}", acc.address, e),
            }
        }
    };

    Ok(())
}

/// Lists the objects with the given type.
async fn list(opts: Opts, l: List) -> Result<(), failure::Error> {
    match l {
        List::Accounts(_) => {
            // Make a client for the accounts API
            let client = accounts::Client::new(&opts.rpc_host_url);

            // List all of the accounts on the disk
            match client.list(&opts.data_dir).await {
                // Print out each of the accounts' addresses
                Ok(accounts) => {
                    // The collective addresses of each of the accounts, in one string
                    let mut accounts_string = String::new();

                    // The current index in the addr collection process
                    let mut i = 0;

                    // Put each of the addresses into the overall string
                    let _: Vec<()> = accounts
                        .iter()
                        .map(|addr| {
                            // Append the address to the overall string (+ a separator, if need be)
                            accounts_string +=
                                &format!("{}{}", if i > 0 { ", " } else { "" }, addr.to_str());

                            // Increment the current index
                            i += 1;
                        })
                        .collect();

                    info!("Found accounts: {}", accounts_string);
                }

                // Log the error
                Err(e) => error!("Failed to locate all of the accounts in dir: {}", e),
            }
        }
        List::Transactions(_) => {
            // Make a client for the DAG API
            let client = dag::Client::new(&opts.rpc_host_url);

            // List all of the transactions on the disk
            match client.list().await {
                Ok(transactions) => {
                    // The collective hashes of each transaction, in one string
                    let mut transactions_string = String::new();

                    // The current index in the hash collection process
                    let mut i = 0;

                    // Put each of the hashes into the overall string
                    let _: Vec<()> = transactions
                        .iter()
                        .map(|hash| {
                            // Append the hash to the overall string (+ a separator, if need be)
                            transactions_string +=
                                &format!("{}{}", if i > 0 { ", " } else { "" }, hash.to_str());

                            i += 1;
                        })
                        .collect();

                    info!("Found transactions: {}", transactions_string);
                }

                // Log the error
                Err(e) => error!("Failed to locate all of the transactions in the DAG: {}", e),
            }
        }
    }

    Ok(())
}

/// Applies the given options.
fn use_options(mut opts: Opts) -> Result<Opts, failure::Error> {
    // Configure the logger
    if !opts.silent {
        if opts.debug {
            // Include debug statements in the logger output
            env_logger::builder()
                .filter_level(log::LevelFilter::Debug)
                .init();
        } else {
            // Include just up to info statements
            env_logger::builder()
                .filter_level(log::LevelFilter::Info)
                .init();
        }
    }

    // If the user has chosen the default data dir, normalize it
    if opts.data_dir == "data" {
        // Normalize the data directory, and put it back in the config
        opts.data_dir = summercash::common::io::data_dir();
    }

    Ok(opts)
}<|MERGE_RESOLUTION|>--- conflicted
+++ resolved
@@ -70,12 +70,9 @@
 enum Create {
     /// Creates a new account.
     Account,
-<<<<<<< HEAD
 
     /// Creates a new transaction.
     Transaction(Transaction),
-=======
->>>>>>> e8085b19
 }
 
 #[derive(Clap, Clone)]
@@ -169,7 +166,6 @@
                 Err(e) => error!("Failed to generate account: {}", e),
             }
         }
-<<<<<<< HEAD
         Create::Transaction(transaction) => {
             // Make a client for the DAG API
             let client = dag::Client::new(&opts.rpc_host_url);
@@ -191,8 +187,6 @@
                 Err(e) => error!("Failed to create transaction: {}", e),
             }
         }
-=======
->>>>>>> e8085b19
     };
 
     Ok(())
