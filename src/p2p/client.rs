use super::super::accounts::account; // Import the account module
use super::super::core::sys::{config, system}; // Import the system module
use super::super::crypto::blake3; // Import the blake3 hashing module
use super::message; // Import the network module
use super::network; // Import the network module
use super::peers;
use super::sync; // Import the sync module // Import the peers module

use std::{
    collections,
    error::Error,
    io::{self, Write},
    str,
    sync::{Arc, Mutex},
}; // Allow libp2p to implement the write() helper method.

use futures::future::lazy;

use libp2p::{
    floodsub::{Floodsub, FloodsubEvent},
    futures::Future,
    identity, kad,
    kad::{record::store::MemoryStore, Kademlia, KademliaEvent, Record},
    mdns::{Mdns, MdnsEvent},
    swarm::NetworkBehaviourEventProcess,
    tcp::{TcpConfig, TcpDialFut, TcpTransStream},
    tokio_io::{AsyncRead, AsyncWrite},
    websocket::WsConfig,
    Multiaddr, NetworkBehaviour, PeerId, Swarm, Transport, TransportError,
}; // Import the libp2p library

/// The global string representation for an invalid peer id.
pub static INVALID_PEER_ID_STRING: &str = "INVALID_PEER_ID";

/// An error encountered while constructing a p2p client.
#[derive(Debug, Fail)]
pub enum ConstructionError {
    #[fail(display = "invalid p2p identity")]
    InvalidPeerIdentity,
    #[fail(display = "an IO operation for the account {} failed", address_hex)]
    AccountIOFailure {
        address_hex: String, // The hex encoded public key
    },
    #[fail(display = "{}", error)]
    CommunicationsFailure { error: CommunicationError },
}

/// Implement conversion from a communication error for the ConstructionError enum.
impl From<CommunicationError> for ConstructionError {
    fn from(e: CommunicationError) -> ConstructionError {
        ConstructionError::CommunicationsFailure { error: e } // Return construction error
    }
}

/// Implement conversion from an IO error for the ConstructionError enum.
impl From<io::Error> for ConstructionError {
    /// Converts the given IO error into a ConstructionError.
    fn from(e: io::Error) -> Self {
        // Return the error
        Self::CommunicationsFailure { error: e.into() }
    }
}

/// An error encountered while communicating with another peer.
#[derive(Debug, Fail)]
pub enum CommunicationError {
    #[fail(display = "failed to serialize message")]
    MessageSerializationFailure,
    #[fail(
        display = "attempted to dial peer with address {} via an unsupported protocol",
        address
    )]
    UnsupportedProtocol { address: String },
    #[fail(display = "encountered an error while connecting to peer: {}", error)]
    IOFailure {
        error: String, // The actual error
    },
    #[fail(display = "the message was not received by a majority of specified peers")]
    MajorityDidNotReceive,
    #[fail(display = "an unknown, unexpected error occurred")]
    Unknown,
    #[fail(display = "an operation on some mutex failed")]
    MutexFailure,
    #[fail(display = "no response was received from a majority of specified peers")]
    MajorityDidNotRespond,
    #[fail(display = "no friendly peers found")]
    NoAvailablePeers,
    #[fail(
        display = "an error occurred while attempting a communication operation: {}",
        error
    )]
    Custom {
        error: String, // The actual error
    },
}

// Implement conversions from a libp2p transport error for the CommunicationError enum.
impl From<TransportError<std::io::Error>> for CommunicationError {
    fn from(e: TransportError<std::io::Error>) -> CommunicationError {
        // Handle different error types
        match e {
            TransportError::MultiaddrNotSupported(addr) => {
                CommunicationError::UnsupportedProtocol {
                    address: addr.to_string(),
                }
            }
            TransportError::Other(e) => CommunicationError::IOFailure {
                error: e.to_string(),
            },
        }
    }
}

impl From<io::Error> for CommunicationError {
    /// Converts the given IO error to a CommunicationError.
    fn from(e: io::Error) -> Self {
        // Return the IO error as a CommunicationError
        Self::IOFailure {
            error: e.description().to_owned(),
        }
    }
}

/// A network behavior describing a client connected to a pub-sub compatible,
/// optionally mDNS-compatible network. Such a "behavior" may be implemented for
/// any libp2p transport, but any transport used with this behavior must implement
/// asynchronous reading & writing capabilities.
#[derive(NetworkBehaviour)]
pub struct ClientBehavior<TSubstream: AsyncRead + AsyncWrite + Send + Unpin + 'static> {
    /// Some pubsub mechanism bound to the above transport
    pub floodsub: Floodsub<TSubstream>,

    /// Some mDNS service bound to the above transport
    pub mdns: Mdns<TSubstream>,

    /// Allow for the client to do some external discovery on the global network through a KAD DHT
    pub kad_dht: Kademlia<TSubstream, MemoryStore>,
}

impl<TSubstream: AsyncRead + AsyncWrite + Send + Unpin + 'static> ClientBehavior<TSubstream> {
    /// Adds the given peer with a particular ID & multi address to the behavior.
    pub fn add_address(&self, id: &PeerId, multi_address: Multiaddr) {
        // Add the peer to the KAD DHT
        self.kad_dht.add_address(id, multi_address);
        
        // Add the peer to the list of floodsub peers to message
        self.floodsub.add_node_to_partial_view(*id);
    }
}

/*
    BEGIN IMPLEMENTATION OF DISCOVERY VIA mDNS & KAD EVENTS
*/

/// Discovery via mDNS events.
impl<TSubstream: AsyncRead + AsyncWrite + Send + Unpin + 'static> NetworkBehaviourEventProcess<MdnsEvent>
    for ClientBehavior<TSubstream>
{
    /// Wait for an incoming mDNS message from a potential peer. Add them to the local registry if the connection succeeds.
    fn inject_event(&mut self, event: MdnsEvent) {
        // Check what kind of packet the peer has sent us, and, from there, decide what we want to do with it.
        match event {
            MdnsEvent::Discovered(list) =>
            // Go through each of the peers we were able to connect to, and add them to the localized node registry
            {
                for (peer, _) in list {
                    // Register the discovered peer in the localized pubsub service instance
                    self.floodsub.add_node_to_partial_view(peer)
                }
            }
            MdnsEvent::Expired(list) =>
            // Go through each of the peers we were able to connect to, and remove them from the localized node registry
            {
                for (peer, _) in list {
                    if !self.mdns.has_node(&peer) {
                        // Oops, rent is up, and the bourgeoisie haven't given up their power. I guess it's time to die, poor person. Sad proletariat.
                        self.floodsub.remove_node_from_partial_view(&peer);
                    }
                }
            }
        }
    }
}

/// Network synchronization via KAD DHT events.
/// Synchronization of network proposals, for example, is done in this manner.
/// TODO: Not implemented
impl<TSubstream: AsyncRead + AsyncWrite + Send + Unpin + 'static> NetworkBehaviourEventProcess<KademliaEvent>
    for ClientBehavior<TSubstream>
{
    // Wait for a peer to send us a kademlia event message. Once this happens, we can try to use the message for something (e.g. synchronization).
    fn inject_event(&mut self, event: KademliaEvent) {
        match event {
            // The record was found successfully; print it
            KademliaEvent::GetRecordResult(Ok(result)) => {
                for Record { key, value, .. } in result.records {
                    // Print out the record
                    info!("Found key: {:?}", key);
                }
            }
            // An error occurred while fetching the record; print it
            KademliaEvent::GetRecordResult(Err(e)) => warn!("Failed to load record: {:?}", e),
            _ => {}
        }
    }
}

/*
    END IMPLEMENTATION OF DISCOVERY VIA mDNS & KAD EVENTS
*/

impl<TSubstream: AsyncRead + AsyncWrite + Send + Unpin + 'static> NetworkBehaviourEventProcess<FloodsubEvent>
    for ClientBehavior<TSubstream>
{
    /// Wait for an incoming floodsub message from a known peer. Handle it somehow.
    fn inject_event(&mut self, message: FloodsubEvent) {
        // TODO: Unimplemented
    }
}

/// A network client.
pub struct Client<TTransport: Clone + Transport, TSubstream: AsyncRead + AsyncWrite + Send + Unpin + 'static> {
    /// The active SummerCash runtime environment
    pub runtime: system::System,

    /// The list of accounts used to vote on proposals
    pub voting_accounts: Vec<account::Account>,

    /// The client's libp2p peer identity
    pub peer_id: PeerId,
}

/// Implement a set of client helper methods.
impl<TTransport: Transport + std::clone::Clone, TSubstream: AsyncRead + AsyncWrite + Send + Unpin + 'static> Client<TTransport, TSubstream> where TTransport::Error: Send + 'static{
    pub fn new(network: network::Network) -> Result<Client<TTransport, TSubstream>, ConstructionError> {
        // Check peer identity exists locally
        if let Ok(p2p_account) =
            account::Account::read_from_disk(blake3::hash_slice(b"p2p_identity"))
        {
            // Check has valid p2p keypair
            if let Ok(p2p_keypair) = p2p_account.p2p_keypair() {
                Client::with_peer_id(network, identity::Keypair::Ed25519(p2p_keypair))
            // Return initialized client
            } else {
                Err(ConstructionError::InvalidPeerIdentity) // Return error
            }
        } else {
            let p2p_account = account::Account::new(); // Generate p2p account
                                                       // Write p2p account to disk
            match p2p_account.write_to_disk_with_name("p2p_identity") {
                Ok(_) => {
                    // Check has valid p2p keypair
                    if let Ok(p2p_keypair) = p2p_account.p2p_keypair() {
                        Client::with_peer_id(network, identity::Keypair::Ed25519(p2p_keypair))
                    // Return initialized client
                    } else {
                        Err(ConstructionError::InvalidPeerIdentity) // Return error
                    }
                }
                _ => {
                    // Check could get account address
                    if let Ok(address) = p2p_account.address() {
                        Err(ConstructionError::AccountIOFailure {
                            address_hex: address.to_str(),
                        }) // Return error
                    } else {
                        Err(ConstructionError::InvalidPeerIdentity) // Return error
                    }
                }
            }
        }
    }

    /// Initialize a new client with the given network_name and peer_id.
    pub fn with_peer_id(
        network: network::Network,
        keypair: identity::Keypair,
    ) -> Result<Client<TTransport, TSubstream>, ConstructionError> {
        // Check for errors while reading config
        if let Ok(read_config) = config::Config::read_from_disk(network.to_str()) {
            Client::with_config(keypair, read_config) // Return initialized client
        } else {
            let config = sync::config::synchronize_for_network(
                network,
                peers::get_network_bootstrap_peer_addresses(network),
                keypair.clone(),
            )?; // Get the network config file

            Client::with_config(keypair, config) // Return initialized client
        }
    }

    /// Initialize a new client with the given network_name, peer_id, and config.
    pub fn with_config(
        keypair: identity::Keypair,
        cfg: config::Config,
    ) -> Result<Client<TTransport, TSubstream>, ConstructionError> {
        let voting_accounts = account::get_all_unlocked_accounts(); // Get unlocked accounts

        // Return the initialized client
        match Client::with_voting_accounts(keypair, cfg, voting_accounts) {
            Ok(c) => Ok(c),
            Err(e) => Err(e.into()),
        }
    }

    // Initialize a new client with the given network_name, peer_id, config, and voting_accounts list.
    pub fn with_voting_accounts(
        keypair: identity::Keypair,
        cfg: config::Config,
        voting_accounts: Vec<account::Account>,
    ) -> io::Result<Client<TTransport, TSubstream>> {
        let peer_id = PeerId::from_public_key(keypair.public()); // Get peer id

        let transport = libp2p::build_tcp_ws_secio_mplex_yamux(keypair); // Build a transport

        let kad_cfg = kad::KademliaConfig::default(); // Get the default kad dht config
        let store = kad::record::store::MemoryStore::new(peer_id.clone()); // Initialize a memory store to store peer information in

        // Initialize a new behavior for a client that we will generate in the not-so-distant future with the given peerId, alongside
        // an mDNS service handler as well as a floodsub instance targeted at the given peer
        let mut behavior: ClientBehavior<TSubstream> = ClientBehavior {
            floodsub: Floodsub::new(peer_id.clone()),
            mdns: Mdns::new()?,
            kad_dht: Kademlia::new(peer_id.clone(), store),
        };

        let bootstrap_addresses =
            peers::get_network_bootstrap_peers(network::Network::from(cfg.network_name.as_ref())); // Get a list of network bootstrap peers

        // Iterate through bootstrap addresses
        for bootstrap_peer in bootstrap_addresses {
            behavior.add_address(&bootstrap_peer.0, bootstrap_peer.1); // Add the bootstrap peer to the DHT
        }

        let swarm = Swarm::new(transport, behavior, peer_id.clone()); // Initialize a swarm

        // Return the initialized client inside a result
        Ok(Client {
            runtime: system::System::new(cfg), // Set runtime
            voting_accounts,                   // Set voters
            peer_id,                           // Set peer id
<<<<<<< HEAD
        }
    }
}

/// Broadcast a given message to a set of peers, and return the response.
pub fn broadcast_message_raw_with_response(
    message: message::Message,
    peers: Vec<Multiaddr>,
    keypair: identity::Keypair,
) -> Result<Vec<u8>, CommunicationError> {
    let mut ws_peers: Vec<Multiaddr> = vec![]; // Init WebSocket peers list
    let mut tcp_peers: Vec<Multiaddr> = vec![]; // Init TCP peers list

    // Iterate through peers
    for peer in peers.clone() {
        // Check is WebSockets peer
        if peer.to_string().contains("/ws") {
            ws_peers.push(peer); // Append peer
        } else {
            tcp_peers.push(peer); // Append peer
        }
    }

    let num_ws_peers = ws_peers.len(); // Get number of WebSockets peers
    let num_tcp_peers = tcp_peers.len(); // Get number of TCP peers

    let mut ws_resp: Result<Vec<u8>, CommunicationError> = Ok(vec![]); // Declare a buffer for ws errors
    let mut tcp_resp: Result<Vec<u8>, CommunicationError> = Ok(vec![]); // Declare a buffer for tcp errors

    // Check has any ws peers
    if ws_peers.len() > 0 {
        ws_resp = broadcast_message_raw_ws_with_response(message.clone(), ws_peers);
        // Broadcast over WS
    }
    // Check any tcp peers
    if tcp_peers.len() > 0 {
        tcp_resp = broadcast_message_raw_tcp_with_response(message, tcp_peers); // Broadcast over TCP
    }

    if num_ws_peers > num_tcp_peers {
        ws_resp // Return WebSockets response
    } else {
        tcp_resp // Return TCP error
    }
}

/// Broadcast a particular message over tcp.
async fn broadcast_message_raw_tcp_with_response(
    message: message::Message,
    peers: Vec<Multiaddr>,
) -> Result<Vec<u8>, CommunicationError> {
    let serialized_message = bincode::serialize(&message)?; // Serialize message

    let tcp = TcpConfig::new(); // Initialize TCP config

    let mut dial_errors: i32 = 0; // Initialize num communication errors list

    let responses = Arc::new(Mutex::new(Vec::new())); // All responses

    let num_peers = peers.len(); // Get number of peers for later

    // Iterate through peers
    for peer in peers {
        // Connect to the peer
        let conn: TcpTransStream = tcp.dial(peer)?.await;

        // Dial peer
        if let Ok(conn_future) = tcp.clone().dial(peer.clone()) {
            let msg = serialized_message.clone(); // Clone message

            let mut did_connect = false; // We'll set this later if we can connect to the peer

            let responses_clone = responses.clone(); // Clone responses

            let message_send_future = conn_future
                .map_err(|e| {
                    e // Return error
                })
                .and_then(move |conn: TcpTransStream| {
                    did_connect = true; // We've successfully connected to a peer!

                    tokio::io::write_all(conn, msg) // Write to connection
                })
                .and_then(move |(mut conn, _)| {
                    let mut buf: Vec<u8> = vec![]; // Initialize empty buffer

                    // Read into response buffer
                    match conn.read_to_end(&mut buf) {
                        Err(_e) => did_connect = false,
                        _ => (),
                    };

                    // Lock responses
                    if let Ok(mut_responses) = responses_clone.lock() {
                        mut_responses.clone().push(buf); // Add to all responses
                    }

                    Ok(()) // Done!
                })
                .map_err(move |e| {
                    e // Return error
                });

            let _ = pool.spawn(lazy(move |_| {
                // Initialize runtime
                if let Ok(mut rt) = tokio::runtime::Runtime::new() {
                    let _ = rt.block_on(message_send_future); // Send it!
                }

                // Check for any errors at all
                if !did_connect {
                    dial_errors += 1; // One more comm error to worry about
                }

                Ok(()) // Done!
            })); // Actually send the message
        }
    }

    pool.shutdown().wait()?; // Shutdown pool

    // Check failed to dial more than half of peers
    if dial_errors as f32 >= 0.5 * num_peers as f32 {
        Err(CommunicationError::MajorityDidNotReceive) // Return some error
    } else {
        let mut response_frequencies: collections::HashMap<Vec<u8>, i16> =
            collections::HashMap::new(); // Initialize response frequencies map

        // Do some mutex stuff first
        if let Ok(responses) = responses.lock() {
            // Get first item
            if let Some(most_common_response_ref) = responses.get(0) {
                let mut most_common_response = (*most_common_response_ref).clone(); // Clone most common response
                let mut most_common_response_frequency = 0; // Frequency of most common response
                                                            // Iterate through responses
                for response in responses.iter() {
                    let frequency = response_frequencies.entry(response.clone()).or_insert(0); // Get frequency entry
                    *frequency += 1; // Increment frequency

                    // Check is most common response
                    if *response == most_common_response {
                        most_common_response_frequency += 1; // Increment frequency
                    } else {
                        // Check has highest frequency
                        if *frequency > most_common_response_frequency {
                            most_common_response = response.clone(); // Set most common response
                            most_common_response_frequency = *frequency; // Set most common response frequency
                        }
                    }
                }

                Ok(most_common_response) // Done!
            } else {
                Err(CommunicationError::Unknown) // Idk
            }
        } else {
            Err(CommunicationError::MutexFailure) // Let the caller know we're bad at asynchronous rust
        }
    }
}

/// Broadcast a particular message over WebSockets.
fn broadcast_message_raw_ws_with_response(
    message: message::Message,
    peers: Vec<Multiaddr>,
) -> Result<Vec<u8>, CommunicationError> {
    let serialized_message = bincode::serialize(&message)?; // Serialize message

    let ws = WsConfig::new(TcpConfig::new()); // Initialize WS config

    let pool = tokio::executor::thread_pool::ThreadPool::new(); // Create thread pool
    let mut dial_errors: i32 = 0; // Initialize num communication errors list

    let responses = Arc::new(Mutex::new(Vec::new())); // All responses

    let num_peers = peers.len(); // Get number of peers for later

    // Iterate through peers
    for peer in peers {
        // Dial peer
        if let Ok(conn_future) = ws.clone().dial(peer.clone()) {
            let msg = serialized_message.clone(); // Clone message

            let mut did_connect = false; // We'll set this later if we can connect to the peer

            let responses_clone = responses.clone(); // Clone responses

            let message_send_future = conn_future
                .map_err(|_e| {
                    io::Error::from(io::ErrorKind::BrokenPipe) // Lol
                })
                .and_then(move |conn| {
                    did_connect = true; // We've successfully connected to a peer!

                    tokio::io::write_all(conn, msg) // Write to connection
                })
                .and_then(move |(mut conn, _)| {
                    let mut buf: Vec<u8> = vec![]; // Initialize empty buffer

                    // Read into response buffer
                    match conn.read_to_end(&mut buf) {
                        Err(_e) => did_connect = false,
                        _ => (),
                    };

                    // Lock responses
                    if let Ok(mut_responses) = responses_clone.lock() {
                        mut_responses.clone().push(buf); // Add to all responses
                    }

                    Ok(()) // Done!
                })
                .map_err(move |e| {
                    e // Return error
                });

            let _ = pool.spawn(lazy(move |_| {
                // Initialize runtime
                if let Ok(mut rt) = tokio::runtime::Runtime::new() {
                    let _ = rt.block_on(message_send_future); // Send it!
                }

                // Check for any errors at all
                if !did_connect {
                    dial_errors += 1; // One more comm error to worry about
                }

                Ok(()) // Done!
            })); // Actually send the message
        }
    }

    pool.shutdown().wait()?; // Shutdown pool

    // Check failed to dial more than half of peers
    if dial_errors as f32 >= 0.5 * num_peers as f32 {
        Err(CommunicationError::MajorityDidNotReceive) // Return some error
    } else {
        let mut response_frequencies: collections::HashMap<Vec<u8>, i16> =
            collections::HashMap::new(); // Initialize response frequencies map

        // Do some mutex stuff first
        if let Ok(responses) = responses.lock() {
            // Get first item
            if let Some(most_common_response_ref) = responses.get(0) {
                let mut most_common_response = (*most_common_response_ref).clone(); // Clone most common response
                let mut most_common_response_frequency = 0; // Frequency of most common response
                                                            // Iterate through responses
                for response in responses.iter() {
                    let frequency = response_frequencies.entry(response.clone()).or_insert(0); // Get frequency entry
                    *frequency += 1; // Increment frequency

                    // Check is most common response
                    if *response == most_common_response {
                        most_common_response_frequency += 1; // Increment frequency
                    } else {
                        // Check has highest frequency
                        if *frequency > most_common_response_frequency {
                            most_common_response = response.clone(); // Set most common response
                            most_common_response_frequency = *frequency; // Set most common response frequency
                        }
                    }
                }

                Ok(most_common_response) // Done!
            } else {
                Err(CommunicationError::Unknown) // Idk
            }
        } else {
            Err(CommunicationError::MutexFailure) // Let the caller know we're bad at asynchronous rust
        }
    }
}

/// Broadcast a given message to a set of peers. TODO: WebSocket support, secio support, errors
pub fn broadcast_message_raw(
    message: message::Message,
    peers: Vec<Multiaddr>,
) -> Result<(), CommunicationError> {
    let mut ws_peers: Vec<Multiaddr> = vec![]; // Init WebSocket peers list
    let mut tcp_peers: Vec<Multiaddr> = vec![]; // Init TCP peers list

    // Iterate through peers
    for peer in peers.clone() {
        // Check is WebSockets peer
        if peer.to_string().contains("/ws") {
            ws_peers.push(peer); // Append peer
        } else {
            tcp_peers.push(peer); // Append peer
        }
    }

    let num_ws_peers = ws_peers.len(); // Get number of WebSockets peers
    let num_tcp_peers = tcp_peers.len(); // Get number of TCP peers

    let mut ws_err: Result<(), CommunicationError> = Ok(()); // Declare a buffer for ws errors
    let mut tcp_err: Result<(), CommunicationError> = Ok(()); // Declare a buffer for tcp errors

    // Check has any ws peers
    if ws_peers.len() > 0 {
        ws_err = broadcast_message_raw_ws(message.clone(), ws_peers); // Broadcast over WS
    }
    // Check any tcp peers
    if tcp_peers.len() > 0 {
        tcp_err = broadcast_message_raw_tcp(message, tcp_peers); // Broadcast over TCP
    }

    if num_ws_peers > num_tcp_peers {
        ws_err // Return WebSockets error
    } else {
        tcp_err // Return TCP error
    }
}

/// Broadcast a particular message over tcp.
fn broadcast_message_raw_tcp(
    message: message::Message,
    peers: Vec<Multiaddr>,
) -> Result<(), CommunicationError> {
    let serialized_message = bincode::serialize(&message)?; // Serialize message

    let tcp = TcpConfig::new(); // Initialize TCP config

    let pool = tokio::executor::thread_pool::ThreadPool::new(); // Create thread pool
    let mut dial_errors: i32 = 0; // Initialize num communication errors list

    let num_peers = peers.len(); // Get number of peers for later

    // Iterate through peers
    for peer in peers {
        // Dial peer
        if let Ok(conn_future) = tcp.clone().dial(peer.clone()) {
            let msg = serialized_message.clone(); // Clone message

            let mut did_send = true; // We'll set this later if we encounter an error sending a message
            let mut did_connect = false; // We'll set this later if we can connect to the peer

            let message_send_future = conn_future
                .map_err(|e| {
                    e // Return error
                })
                .and_then(move |mut conn| {
                    did_connect = true; // We've successfully connected to a peer!

                    conn.write_all(msg.as_slice().into()).map(|_| ()) // Write to connection
                })
                .map_err(move |e| {
                    did_send = false; // Set send error

                    e // Return error
                });

            let _ = pool.spawn(lazy(move || {
                // Initialize runtime
                if let Ok(mut rt) = tokio::runtime::Runtime::new() {
                    let _ = rt.block_on(message_send_future); // Send it!
                }

                // Check for any errors at all
                if !did_connect || !did_send {
                    dial_errors += 1; // One more comm error to worry about
                }

                Ok(()) // Done!
            })); // Actually send the message
        }
    }

    pool.shutdown().wait()?; // Shutdown pool

    // Check failed to dial more than half of peers
    if dial_errors as f32 >= 0.5 * num_peers as f32 {
        Err(CommunicationError::MajorityDidNotReceive) // Return some error
    } else {
        Ok(()) // Done!
    }
}

/// Broadcast a particular message over WebSockets.
fn broadcast_message_raw_ws(
    message: message::Message,
    peers: Vec<Multiaddr>,
) -> Result<(), CommunicationError> {
    let serialized_message = bincode::serialize(&message)?; // Serialize message

    let ws = WsConfig::new(TcpConfig::new()); // Initialize WS config

    let pool = tokio::executor::thread_pool::ThreadPool::new(); // Create thread pool
    let mut dial_errors: i32 = 0; // Initialize num communication errors list

    let num_peers = peers.len(); // Get number of peers for later

    // Iterate through peers
    for peer in peers {
        // Dial peer
        if let Ok(conn_future) = ws.clone().dial(peer.clone()) {
            let msg = serialized_message.clone(); // Clone message

            let mut did_send = true; // We'll set this later if we encounter an error sending a message
            let mut did_connect = false; // We'll set this later if we can connect to the peer

            let message_send_future = conn_future
                .map_err(|_e| {
                    io::Error::from(io::ErrorKind::BrokenPipe) // Return error lol
                })
                .and_then(move |mut conn| {
                    did_connect = true; // We've successfully connected to a peer!

                    conn.write_all(msg.as_slice().into()).map(|_| ()) // Write to connection
                })
                .map_err(move |e| {
                    did_send = false; // Set send error

                    e // Return error
                });

            let _ = pool.spawn(lazy(move || {
                // Initialize runtime
                if let Ok(mut rt) = tokio::runtime::Runtime::new() {
                    let _ = rt.block_on(message_send_future); // Send it!
                }

                // Check for any errors at all
                if !did_connect || !did_send {
                    dial_errors += 1; // One more comm error to worry about
                }

                Ok(()) // Done!
            })); // Actually send the message
        }
    }

    pool.shutdown().wait()?; // Shutdown pool

    // Check failed to dial more than half of peers
    if dial_errors as f32 >= 0.5 * num_peers as f32 {
        Err(CommunicationError::MajorityDidNotReceive) // Return some error
    } else {
        Ok(()) // Done!
=======
            swarm,                             // Set swarm
        })
>>>>>>> f74e355a
    }
}

#[cfg(test)]
mod tests {
    use num::bigint::BigUint; // Add support for large unsigned integers

    use std::str::FromStr; // Allow overriding of from_str() helper method.

    use super::*; // Import names from parent module

    #[test]
    fn test_new() {
        let config = config::Config {
            reward_per_gas: BigUint::from_str("10000000000000000000000000000000000000000").unwrap(), // Venezuela style
            network_name: "olympia".to_owned(),
        }; // Initialize config

        config.write_to_disk().unwrap(); // Write config to disk

        let client = Client::new(network::Network::LocalTestNetwork).unwrap(); // Initialize client
        assert_eq!(client.runtime.config.network_name, "olympia"); // Ensure client has correct net
    }
}<|MERGE_RESOLUTION|>--- conflicted
+++ resolved
@@ -340,450 +340,8 @@
             runtime: system::System::new(cfg), // Set runtime
             voting_accounts,                   // Set voters
             peer_id,                           // Set peer id
-<<<<<<< HEAD
-        }
-    }
-}
-
-/// Broadcast a given message to a set of peers, and return the response.
-pub fn broadcast_message_raw_with_response(
-    message: message::Message,
-    peers: Vec<Multiaddr>,
-    keypair: identity::Keypair,
-) -> Result<Vec<u8>, CommunicationError> {
-    let mut ws_peers: Vec<Multiaddr> = vec![]; // Init WebSocket peers list
-    let mut tcp_peers: Vec<Multiaddr> = vec![]; // Init TCP peers list
-
-    // Iterate through peers
-    for peer in peers.clone() {
-        // Check is WebSockets peer
-        if peer.to_string().contains("/ws") {
-            ws_peers.push(peer); // Append peer
-        } else {
-            tcp_peers.push(peer); // Append peer
-        }
-    }
-
-    let num_ws_peers = ws_peers.len(); // Get number of WebSockets peers
-    let num_tcp_peers = tcp_peers.len(); // Get number of TCP peers
-
-    let mut ws_resp: Result<Vec<u8>, CommunicationError> = Ok(vec![]); // Declare a buffer for ws errors
-    let mut tcp_resp: Result<Vec<u8>, CommunicationError> = Ok(vec![]); // Declare a buffer for tcp errors
-
-    // Check has any ws peers
-    if ws_peers.len() > 0 {
-        ws_resp = broadcast_message_raw_ws_with_response(message.clone(), ws_peers);
-        // Broadcast over WS
-    }
-    // Check any tcp peers
-    if tcp_peers.len() > 0 {
-        tcp_resp = broadcast_message_raw_tcp_with_response(message, tcp_peers); // Broadcast over TCP
-    }
-
-    if num_ws_peers > num_tcp_peers {
-        ws_resp // Return WebSockets response
-    } else {
-        tcp_resp // Return TCP error
-    }
-}
-
-/// Broadcast a particular message over tcp.
-async fn broadcast_message_raw_tcp_with_response(
-    message: message::Message,
-    peers: Vec<Multiaddr>,
-) -> Result<Vec<u8>, CommunicationError> {
-    let serialized_message = bincode::serialize(&message)?; // Serialize message
-
-    let tcp = TcpConfig::new(); // Initialize TCP config
-
-    let mut dial_errors: i32 = 0; // Initialize num communication errors list
-
-    let responses = Arc::new(Mutex::new(Vec::new())); // All responses
-
-    let num_peers = peers.len(); // Get number of peers for later
-
-    // Iterate through peers
-    for peer in peers {
-        // Connect to the peer
-        let conn: TcpTransStream = tcp.dial(peer)?.await;
-
-        // Dial peer
-        if let Ok(conn_future) = tcp.clone().dial(peer.clone()) {
-            let msg = serialized_message.clone(); // Clone message
-
-            let mut did_connect = false; // We'll set this later if we can connect to the peer
-
-            let responses_clone = responses.clone(); // Clone responses
-
-            let message_send_future = conn_future
-                .map_err(|e| {
-                    e // Return error
-                })
-                .and_then(move |conn: TcpTransStream| {
-                    did_connect = true; // We've successfully connected to a peer!
-
-                    tokio::io::write_all(conn, msg) // Write to connection
-                })
-                .and_then(move |(mut conn, _)| {
-                    let mut buf: Vec<u8> = vec![]; // Initialize empty buffer
-
-                    // Read into response buffer
-                    match conn.read_to_end(&mut buf) {
-                        Err(_e) => did_connect = false,
-                        _ => (),
-                    };
-
-                    // Lock responses
-                    if let Ok(mut_responses) = responses_clone.lock() {
-                        mut_responses.clone().push(buf); // Add to all responses
-                    }
-
-                    Ok(()) // Done!
-                })
-                .map_err(move |e| {
-                    e // Return error
-                });
-
-            let _ = pool.spawn(lazy(move |_| {
-                // Initialize runtime
-                if let Ok(mut rt) = tokio::runtime::Runtime::new() {
-                    let _ = rt.block_on(message_send_future); // Send it!
-                }
-
-                // Check for any errors at all
-                if !did_connect {
-                    dial_errors += 1; // One more comm error to worry about
-                }
-
-                Ok(()) // Done!
-            })); // Actually send the message
-        }
-    }
-
-    pool.shutdown().wait()?; // Shutdown pool
-
-    // Check failed to dial more than half of peers
-    if dial_errors as f32 >= 0.5 * num_peers as f32 {
-        Err(CommunicationError::MajorityDidNotReceive) // Return some error
-    } else {
-        let mut response_frequencies: collections::HashMap<Vec<u8>, i16> =
-            collections::HashMap::new(); // Initialize response frequencies map
-
-        // Do some mutex stuff first
-        if let Ok(responses) = responses.lock() {
-            // Get first item
-            if let Some(most_common_response_ref) = responses.get(0) {
-                let mut most_common_response = (*most_common_response_ref).clone(); // Clone most common response
-                let mut most_common_response_frequency = 0; // Frequency of most common response
-                                                            // Iterate through responses
-                for response in responses.iter() {
-                    let frequency = response_frequencies.entry(response.clone()).or_insert(0); // Get frequency entry
-                    *frequency += 1; // Increment frequency
-
-                    // Check is most common response
-                    if *response == most_common_response {
-                        most_common_response_frequency += 1; // Increment frequency
-                    } else {
-                        // Check has highest frequency
-                        if *frequency > most_common_response_frequency {
-                            most_common_response = response.clone(); // Set most common response
-                            most_common_response_frequency = *frequency; // Set most common response frequency
-                        }
-                    }
-                }
-
-                Ok(most_common_response) // Done!
-            } else {
-                Err(CommunicationError::Unknown) // Idk
-            }
-        } else {
-            Err(CommunicationError::MutexFailure) // Let the caller know we're bad at asynchronous rust
-        }
-    }
-}
-
-/// Broadcast a particular message over WebSockets.
-fn broadcast_message_raw_ws_with_response(
-    message: message::Message,
-    peers: Vec<Multiaddr>,
-) -> Result<Vec<u8>, CommunicationError> {
-    let serialized_message = bincode::serialize(&message)?; // Serialize message
-
-    let ws = WsConfig::new(TcpConfig::new()); // Initialize WS config
-
-    let pool = tokio::executor::thread_pool::ThreadPool::new(); // Create thread pool
-    let mut dial_errors: i32 = 0; // Initialize num communication errors list
-
-    let responses = Arc::new(Mutex::new(Vec::new())); // All responses
-
-    let num_peers = peers.len(); // Get number of peers for later
-
-    // Iterate through peers
-    for peer in peers {
-        // Dial peer
-        if let Ok(conn_future) = ws.clone().dial(peer.clone()) {
-            let msg = serialized_message.clone(); // Clone message
-
-            let mut did_connect = false; // We'll set this later if we can connect to the peer
-
-            let responses_clone = responses.clone(); // Clone responses
-
-            let message_send_future = conn_future
-                .map_err(|_e| {
-                    io::Error::from(io::ErrorKind::BrokenPipe) // Lol
-                })
-                .and_then(move |conn| {
-                    did_connect = true; // We've successfully connected to a peer!
-
-                    tokio::io::write_all(conn, msg) // Write to connection
-                })
-                .and_then(move |(mut conn, _)| {
-                    let mut buf: Vec<u8> = vec![]; // Initialize empty buffer
-
-                    // Read into response buffer
-                    match conn.read_to_end(&mut buf) {
-                        Err(_e) => did_connect = false,
-                        _ => (),
-                    };
-
-                    // Lock responses
-                    if let Ok(mut_responses) = responses_clone.lock() {
-                        mut_responses.clone().push(buf); // Add to all responses
-                    }
-
-                    Ok(()) // Done!
-                })
-                .map_err(move |e| {
-                    e // Return error
-                });
-
-            let _ = pool.spawn(lazy(move |_| {
-                // Initialize runtime
-                if let Ok(mut rt) = tokio::runtime::Runtime::new() {
-                    let _ = rt.block_on(message_send_future); // Send it!
-                }
-
-                // Check for any errors at all
-                if !did_connect {
-                    dial_errors += 1; // One more comm error to worry about
-                }
-
-                Ok(()) // Done!
-            })); // Actually send the message
-        }
-    }
-
-    pool.shutdown().wait()?; // Shutdown pool
-
-    // Check failed to dial more than half of peers
-    if dial_errors as f32 >= 0.5 * num_peers as f32 {
-        Err(CommunicationError::MajorityDidNotReceive) // Return some error
-    } else {
-        let mut response_frequencies: collections::HashMap<Vec<u8>, i16> =
-            collections::HashMap::new(); // Initialize response frequencies map
-
-        // Do some mutex stuff first
-        if let Ok(responses) = responses.lock() {
-            // Get first item
-            if let Some(most_common_response_ref) = responses.get(0) {
-                let mut most_common_response = (*most_common_response_ref).clone(); // Clone most common response
-                let mut most_common_response_frequency = 0; // Frequency of most common response
-                                                            // Iterate through responses
-                for response in responses.iter() {
-                    let frequency = response_frequencies.entry(response.clone()).or_insert(0); // Get frequency entry
-                    *frequency += 1; // Increment frequency
-
-                    // Check is most common response
-                    if *response == most_common_response {
-                        most_common_response_frequency += 1; // Increment frequency
-                    } else {
-                        // Check has highest frequency
-                        if *frequency > most_common_response_frequency {
-                            most_common_response = response.clone(); // Set most common response
-                            most_common_response_frequency = *frequency; // Set most common response frequency
-                        }
-                    }
-                }
-
-                Ok(most_common_response) // Done!
-            } else {
-                Err(CommunicationError::Unknown) // Idk
-            }
-        } else {
-            Err(CommunicationError::MutexFailure) // Let the caller know we're bad at asynchronous rust
-        }
-    }
-}
-
-/// Broadcast a given message to a set of peers. TODO: WebSocket support, secio support, errors
-pub fn broadcast_message_raw(
-    message: message::Message,
-    peers: Vec<Multiaddr>,
-) -> Result<(), CommunicationError> {
-    let mut ws_peers: Vec<Multiaddr> = vec![]; // Init WebSocket peers list
-    let mut tcp_peers: Vec<Multiaddr> = vec![]; // Init TCP peers list
-
-    // Iterate through peers
-    for peer in peers.clone() {
-        // Check is WebSockets peer
-        if peer.to_string().contains("/ws") {
-            ws_peers.push(peer); // Append peer
-        } else {
-            tcp_peers.push(peer); // Append peer
-        }
-    }
-
-    let num_ws_peers = ws_peers.len(); // Get number of WebSockets peers
-    let num_tcp_peers = tcp_peers.len(); // Get number of TCP peers
-
-    let mut ws_err: Result<(), CommunicationError> = Ok(()); // Declare a buffer for ws errors
-    let mut tcp_err: Result<(), CommunicationError> = Ok(()); // Declare a buffer for tcp errors
-
-    // Check has any ws peers
-    if ws_peers.len() > 0 {
-        ws_err = broadcast_message_raw_ws(message.clone(), ws_peers); // Broadcast over WS
-    }
-    // Check any tcp peers
-    if tcp_peers.len() > 0 {
-        tcp_err = broadcast_message_raw_tcp(message, tcp_peers); // Broadcast over TCP
-    }
-
-    if num_ws_peers > num_tcp_peers {
-        ws_err // Return WebSockets error
-    } else {
-        tcp_err // Return TCP error
-    }
-}
-
-/// Broadcast a particular message over tcp.
-fn broadcast_message_raw_tcp(
-    message: message::Message,
-    peers: Vec<Multiaddr>,
-) -> Result<(), CommunicationError> {
-    let serialized_message = bincode::serialize(&message)?; // Serialize message
-
-    let tcp = TcpConfig::new(); // Initialize TCP config
-
-    let pool = tokio::executor::thread_pool::ThreadPool::new(); // Create thread pool
-    let mut dial_errors: i32 = 0; // Initialize num communication errors list
-
-    let num_peers = peers.len(); // Get number of peers for later
-
-    // Iterate through peers
-    for peer in peers {
-        // Dial peer
-        if let Ok(conn_future) = tcp.clone().dial(peer.clone()) {
-            let msg = serialized_message.clone(); // Clone message
-
-            let mut did_send = true; // We'll set this later if we encounter an error sending a message
-            let mut did_connect = false; // We'll set this later if we can connect to the peer
-
-            let message_send_future = conn_future
-                .map_err(|e| {
-                    e // Return error
-                })
-                .and_then(move |mut conn| {
-                    did_connect = true; // We've successfully connected to a peer!
-
-                    conn.write_all(msg.as_slice().into()).map(|_| ()) // Write to connection
-                })
-                .map_err(move |e| {
-                    did_send = false; // Set send error
-
-                    e // Return error
-                });
-
-            let _ = pool.spawn(lazy(move || {
-                // Initialize runtime
-                if let Ok(mut rt) = tokio::runtime::Runtime::new() {
-                    let _ = rt.block_on(message_send_future); // Send it!
-                }
-
-                // Check for any errors at all
-                if !did_connect || !did_send {
-                    dial_errors += 1; // One more comm error to worry about
-                }
-
-                Ok(()) // Done!
-            })); // Actually send the message
-        }
-    }
-
-    pool.shutdown().wait()?; // Shutdown pool
-
-    // Check failed to dial more than half of peers
-    if dial_errors as f32 >= 0.5 * num_peers as f32 {
-        Err(CommunicationError::MajorityDidNotReceive) // Return some error
-    } else {
-        Ok(()) // Done!
-    }
-}
-
-/// Broadcast a particular message over WebSockets.
-fn broadcast_message_raw_ws(
-    message: message::Message,
-    peers: Vec<Multiaddr>,
-) -> Result<(), CommunicationError> {
-    let serialized_message = bincode::serialize(&message)?; // Serialize message
-
-    let ws = WsConfig::new(TcpConfig::new()); // Initialize WS config
-
-    let pool = tokio::executor::thread_pool::ThreadPool::new(); // Create thread pool
-    let mut dial_errors: i32 = 0; // Initialize num communication errors list
-
-    let num_peers = peers.len(); // Get number of peers for later
-
-    // Iterate through peers
-    for peer in peers {
-        // Dial peer
-        if let Ok(conn_future) = ws.clone().dial(peer.clone()) {
-            let msg = serialized_message.clone(); // Clone message
-
-            let mut did_send = true; // We'll set this later if we encounter an error sending a message
-            let mut did_connect = false; // We'll set this later if we can connect to the peer
-
-            let message_send_future = conn_future
-                .map_err(|_e| {
-                    io::Error::from(io::ErrorKind::BrokenPipe) // Return error lol
-                })
-                .and_then(move |mut conn| {
-                    did_connect = true; // We've successfully connected to a peer!
-
-                    conn.write_all(msg.as_slice().into()).map(|_| ()) // Write to connection
-                })
-                .map_err(move |e| {
-                    did_send = false; // Set send error
-
-                    e // Return error
-                });
-
-            let _ = pool.spawn(lazy(move || {
-                // Initialize runtime
-                if let Ok(mut rt) = tokio::runtime::Runtime::new() {
-                    let _ = rt.block_on(message_send_future); // Send it!
-                }
-
-                // Check for any errors at all
-                if !did_connect || !did_send {
-                    dial_errors += 1; // One more comm error to worry about
-                }
-
-                Ok(()) // Done!
-            })); // Actually send the message
-        }
-    }
-
-    pool.shutdown().wait()?; // Shutdown pool
-
-    // Check failed to dial more than half of peers
-    if dial_errors as f32 >= 0.5 * num_peers as f32 {
-        Err(CommunicationError::MajorityDidNotReceive) // Return some error
-    } else {
-        Ok(()) // Done!
-=======
             swarm,                             // Set swarm
         })
->>>>>>> f74e355a
     }
 }
 
