--- conflicted
+++ resolved
@@ -84,13 +84,8 @@
 
     #[test]
     fn test_get_network_bootstrap_nodes() {
-<<<<<<< HEAD
-        let main_network_boot_nodes: Vec<(PeerId, Multiaddr)> =
-            get_network_bootstrap_peers(network::Network::MainNetwork); // Get main network peers
-=======
         let main_network_boot_nodes: Vec<Multiaddr> =
             get_network_bootstrap_peer_addresses(network::Network::MainNetwork); // Get main network peers
->>>>>>> 7071c58e
         assert_eq!(
             main_network_boot_nodes.get(0).unwrap().1,
             get_multiaddr("/ip4/108.41.124.60/tcp/2048")
